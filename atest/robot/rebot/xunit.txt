*** Settings ***
Default Tags      regression    jybot    pybot
Suite Setup       Create Input File
Test Setup        Empty Directory     ${MYOUTDIR}
Suite Teardown    Remove Temps
Resource          rebot_resource.html
<<<<<<< HEAD
=======
Variables         unicode_vars.py
>>>>>>> 8c8d6a01

*** Variables ***
${TESTDATA_TEST}    misc${/}unicode.txt
${TESTDATA_SUITES}  misc${/}suites
${MYOUTDIR}         ${TEMPDIR}${/}robot-test-xunit
${INPUT FILE}       ${TEMPDIR}${/}robot-test-xunit-file.xml
${INVALID}          ${TEMPDIR}${/}ïnvälïd-xünït.xml


*** Test Cases ***
No XUnit Option Given
    Run Rebot  ${EMPTY}  ${INPUT FILE}
    Stderr Should Be Empty
    Check Stdout Does Not Contain  XUnit

XUnit Option Given
    Run Rebot  --xunitfile xunit.xml --log log.html  ${INPUT FILE}
    Stderr Should Be Empty
    Check Stdout Contains  XUnit
    File Should Exist  ${OUTDIR}/xunit.xml
    File Should Exist  ${OUTDIR}/log.html
    ${root} =  Get Node  ${OUTDIR}/xunit.xml  /
<<<<<<< HEAD
    Should Be Equal    ${root.tag}    testsuite
    ${tests} =  Get Nodes  ${OUTDIR}/xunit.xml  testcase
    Length Should Be  ${tests}  15
    ${failures} =  Get Nodes  ${OUTDIR}/xunit.xml  testcase/failure
    Length Should Be  ${failures}  1
=======
    Should Be Equal  ${root.tag}  testsuite
    ${tests} =  Get Nodes  ${OUTDIR}/xunit.xml  testcase
    Length Should Be  ${tests}  18
    Should Be Equal  ${tests[7].attrib['name']}  Ünïcödë Tëst änd Këywörd Nämës
    ${failures} =  Get Nodes  ${OUTDIR}/xunit.xml  testcase/failure
    Length Should Be  ${failures}  5
    Should Be Equal  ${failures[0].attrib['message']}  ${MESSAGES}
>>>>>>> 8c8d6a01

Invalid XUnit File
    Create Directory  ${INVALID}
    Run Rebot  -x ${INVALID} -l log.html  ${INPUT FILE}
    File Should Not Exist  ${INVALID}
    File Should Exist  ${OUTDIR}/log.html
    ${path} =  Regexp Escape  ${INVALID}
    Check Stderr Matches Regexp
    ...  \\[ ERROR \\] Opening XUnit result file '${path}' failed: .*

*** Keywords ***
Create Input File
    Create Output With Robot  ${INPUT FILE}  ${EMPTY}  ${TESTDATA_TEST}  ${TESTDATA_SUITES}
    Create Directory  ${MYOUTDIR}

Remove Temps
    Remove Directory  ${MYOUTDIR}  recursive
    Remove File  ${INPUT FILE}<|MERGE_RESOLUTION|>--- conflicted
+++ resolved
@@ -4,10 +4,7 @@
 Test Setup        Empty Directory     ${MYOUTDIR}
 Suite Teardown    Remove Temps
 Resource          rebot_resource.html
-<<<<<<< HEAD
-=======
 Variables         unicode_vars.py
->>>>>>> 8c8d6a01
 
 *** Variables ***
 ${TESTDATA_TEST}    misc${/}unicode.txt
@@ -30,13 +27,6 @@
     File Should Exist  ${OUTDIR}/xunit.xml
     File Should Exist  ${OUTDIR}/log.html
     ${root} =  Get Node  ${OUTDIR}/xunit.xml  /
-<<<<<<< HEAD
-    Should Be Equal    ${root.tag}    testsuite
-    ${tests} =  Get Nodes  ${OUTDIR}/xunit.xml  testcase
-    Length Should Be  ${tests}  15
-    ${failures} =  Get Nodes  ${OUTDIR}/xunit.xml  testcase/failure
-    Length Should Be  ${failures}  1
-=======
     Should Be Equal  ${root.tag}  testsuite
     ${tests} =  Get Nodes  ${OUTDIR}/xunit.xml  testcase
     Length Should Be  ${tests}  18
@@ -44,7 +34,6 @@
     ${failures} =  Get Nodes  ${OUTDIR}/xunit.xml  testcase/failure
     Length Should Be  ${failures}  5
     Should Be Equal  ${failures[0].attrib['message']}  ${MESSAGES}
->>>>>>> 8c8d6a01
 
 Invalid XUnit File
     Create Directory  ${INVALID}
